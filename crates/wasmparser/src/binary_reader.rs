/* Copyright 2018 Mozilla Foundation
 *
 * Licensed under the Apache License, Version 2.0 (the "License");
 * you may not use this file except in compliance with the License.
 * You may obtain a copy of the License at
 *
 *     http://www.apache.org/licenses/LICENSE-2.0
 *
 * Unless required by applicable law or agreed to in writing, software
 * distributed under the License is distributed on an "AS IS" BASIS,
 * WITHOUT WARRANTIES OR CONDITIONS OF ANY KIND, either express or implied.
 * See the License for the specific language governing permissions and
 * limitations under the License.
 */

<<<<<<< HEAD
use crate::{
    limits::*, Alias, AliasKind, BlockType, BrTable, CanonicalOption, ComponentExport,
    ComponentFuncType, ComponentFunction, ComponentImport, ComponentStartFunction, ComponentType,
    ComponentTypeDef, CustomSectionKind, Export, ExternalKind, FuncType, GlobalType, Ieee32,
    Ieee64, Import, InitExpr, Instance, InstanceType, InterfaceType, InterfaceTypeRef, LinkingType,
    MemoryImmediate, MemoryType, ModuleArg, ModuleArgKind, ModuleType, NameType, Operator,
    PrimitiveInterfaceType, RelocType, SIMDLaneIndex, SectionCode, TableType, TagKind, TagType,
    Type, TypeDef, TypeRef, VariantCase, V128,
};
use crate::{ComponentArg, ComponentArgKind};
=======
use std::convert::TryFrom;
>>>>>>> 8f373ed5
use std::convert::TryInto;
use std::error::Error;
use std::fmt;
use std::str;

fn is_name(name: &str, expected: &'static str) -> bool {
    name == expected
}

fn is_name_prefix(name: &str, prefix: &'static str) -> bool {
    name.starts_with(prefix)
}

const WASM_MAGIC_NUMBER: &[u8; 4] = b"\0asm";

/// Bytecode range in the WebAssembly module.
#[derive(Copy, Clone, Debug, Eq, Hash, Ord, PartialEq, PartialOrd)]
pub struct Range {
    /// The start bound of the range.
    pub start: usize,
    /// The end bound of the range.
    pub end: usize,
}

impl Range {
    /// Constructs a new instance of `Range`.
    ///
    /// # Panics
    /// If `start` is greater than `end`.
    pub fn new(start: usize, end: usize) -> Range {
        assert!(start <= end);
        Range { start, end }
    }

    /// Returns a new slice between `start` and `end - 1` from `data`.
    pub fn slice<'a>(&self, data: &'a [u8]) -> &'a [u8] {
        &data[self.start..self.end]
    }
}

/// A binary reader for WebAssembly modules.
#[derive(Debug, Clone)]
pub struct BinaryReaderError {
    // Wrap the actual error data in a `Box` so that the error is just one
    // word. This means that we can continue returning small `Result`s in
    // registers.
    pub(crate) inner: Box<BinaryReaderErrorInner>,
}

#[derive(Debug, Clone)]
pub(crate) struct BinaryReaderErrorInner {
    pub(crate) message: String,
    pub(crate) offset: usize,
    pub(crate) needed_hint: Option<usize>,
}

/// The result for `BinaryReader` operations.
pub type Result<T, E = BinaryReaderError> = std::result::Result<T, E>;

impl Error for BinaryReaderError {}

impl fmt::Display for BinaryReaderError {
    fn fmt(&self, f: &mut fmt::Formatter) -> fmt::Result {
        write!(
            f,
            "{} (at offset {})",
            self.inner.message, self.inner.offset
        )
    }
}

impl BinaryReaderError {
    pub(crate) fn new(message: impl Into<String>, offset: usize) -> Self {
        let message = message.into();
        BinaryReaderError {
            inner: Box::new(BinaryReaderErrorInner {
                message,
                offset,
                needed_hint: None,
            }),
        }
    }

    pub(crate) fn eof(offset: usize, needed_hint: usize) -> Self {
        BinaryReaderError {
            inner: Box::new(BinaryReaderErrorInner {
                message: "Unexpected EOF".to_string(),
                offset,
                needed_hint: Some(needed_hint),
            }),
        }
    }

    /// Get this error's message.
    pub fn message(&self) -> &str {
        &self.inner.message
    }

    /// Get the offset within the Wasm binary where the error occurred.
    pub fn offset(&self) -> usize {
        self.inner.offset
    }
}

/// A binary reader of the WebAssembly structures and types.
#[derive(Clone, Debug, Hash)]
pub struct BinaryReader<'a> {
    pub(crate) buffer: &'a [u8],
    pub(crate) position: usize,
    pub(crate) original_offset: usize,
    allow_memarg64: bool,
}

impl<'a> BinaryReader<'a> {
    /// Constructs `BinaryReader` type.
    ///
    /// # Examples
    /// ```
    /// let fn_body = &vec![0x41, 0x00, 0x10, 0x00, 0x0B];
    /// let mut reader = wasmparser::BinaryReader::new(fn_body);
    /// while !reader.eof() {
    ///     let op = reader.read_operator();
    ///     println!("{:?}", op)
    /// }
    /// ```
    pub fn new(data: &[u8]) -> BinaryReader {
        BinaryReader {
            buffer: data,
            position: 0,
            original_offset: 0,
            allow_memarg64: false,
        }
    }

    /// Constructs a `BinaryReader` with an explicit starting offset.
    pub fn new_with_offset(data: &[u8], original_offset: usize) -> BinaryReader {
        BinaryReader {
            buffer: data,
            position: 0,
            original_offset,
            allow_memarg64: false,
        }
    }

    /// Gets the original position of the binary reader.
    pub fn original_position(&self) -> usize {
        self.original_offset + self.position
    }

    /// Whether or not to allow 64-bit memory arguments in functions.
    ///
    /// This is intended to be `true` when support for the memory64
    /// WebAssembly proposal is also enabled.
    pub fn allow_memarg64(&mut self, allow: bool) {
        self.allow_memarg64 = allow;
    }

    /// Returns a range from the starting offset to the end of the buffer.
    pub fn range(&self) -> Range {
        Range {
            start: self.original_offset,
            end: self.original_offset + self.buffer.len(),
        }
    }

    pub(crate) fn remaining_buffer(&self) -> &'a [u8] {
        &self.buffer[self.position..]
    }

    fn ensure_has_byte(&self) -> Result<()> {
        if self.position < self.buffer.len() {
            Ok(())
        } else {
            Err(BinaryReaderError::eof(self.original_position(), 1))
        }
    }

    pub(crate) fn ensure_has_bytes(&self, len: usize) -> Result<()> {
        if self.position + len <= self.buffer.len() {
            Ok(())
        } else {
            let hint = self.position + len - self.buffer.len();
            Err(BinaryReaderError::eof(self.original_position(), hint))
        }
    }

    fn read_bool(&mut self) -> Result<bool> {
        let b = self.read_u8()?;
        if (b & 0xFE) != 0 {
            return Err(BinaryReaderError::new(
                "invalid u1",
                self.original_position() - 1,
            ));
        }
        Ok(b == 1)
    }

    pub(crate) fn read_u7(&mut self) -> Result<u8> {
        let b = self.read_u8()?;
        if (b & 0x80) != 0 {
            return Err(BinaryReaderError::new(
                "invalid u7",
                self.original_position() - 1,
            ));
        }
        Ok(b)
    }

    /// Reads a core WebAssembly type from the binary reader.
    pub fn read_type(&mut self) -> Result<Type> {
        match Self::type_from_byte(self.peek()?) {
            Some(ty) => {
                self.position += 1;
                Ok(ty)
            }
            None => Err(BinaryReaderError::new(
                "invalid type",
                self.original_position(),
            )),
        }
    }

    pub(crate) fn read_component_start(&mut self) -> Result<ComponentStartFunction> {
        let func_index = self.read_var_u32()?;
        let size = self.read_size(MAX_WASM_START_ARGS, "start function arguments")?;
        Ok(ComponentStartFunction {
            func_index,
            arguments: (0..size)
                .map(|_| self.read_var_u32())
                .collect::<Result<_>>()?,
        })
    }

    pub(crate) fn read_external_kind(&mut self) -> Result<ExternalKind> {
        let code = self.read_u8()?;
        match code {
            0 => Ok(ExternalKind::Func),
            1 => Ok(ExternalKind::Table),
            2 => Ok(ExternalKind::Memory),
            3 => Ok(ExternalKind::Global),
            4 => Ok(ExternalKind::Tag),
            _ => Err(BinaryReaderError::new(
                "invalid external kind",
                self.original_position() - 1,
            )),
        }
    }

    pub(crate) fn read_func_type(&mut self) -> Result<FuncType> {
        let params_len = self.read_size(MAX_WASM_FUNCTION_PARAMS, "function params")?;
        let mut params: Vec<Type> = Vec::with_capacity(params_len);
        for _ in 0..params_len {
            params.push(self.read_type()?);
        }
        let returns_len = self.read_size(MAX_WASM_FUNCTION_RETURNS, "function returns")?;
        let mut returns: Vec<Type> = Vec::with_capacity(returns_len);
        for _ in 0..returns_len {
            returns.push(self.read_type()?);
        }
        Ok(FuncType {
            params: params.into_boxed_slice(),
            returns: returns.into_boxed_slice(),
        })
    }

    pub(crate) fn read_type_def(&mut self) -> Result<TypeDef> {
        Ok(match self.read_u8()? {
            0x60 => TypeDef::Func(self.read_func_type()?),
            x => return self.invalid_leading_byte(x, "type"),
        })
    }

    pub(crate) fn read_component_type_def(&mut self) -> Result<ComponentTypeDef<'a>> {
        Ok(match self.read_u8()? {
            0x4f => {
                let size = self.read_size(MAX_WASM_MODULE_TYPEDEFS, "module definition")?;
                ComponentTypeDef::Module(
                    (0..size)
                        .map(|_| self.read_module_type())
                        .collect::<Result<_>>()?,
                )
            }
            0x4e => {
                let size = self.read_size(MAX_WASM_COMPONENT_TYPEDEFS, "component definition")?;
                ComponentTypeDef::Component(
                    (0..size)
                        .map(|_| self.read_component_type())
                        .collect::<Result<_>>()?,
                )
            }
            0x4d => {
                let size = self.read_size(MAX_WASM_INSTANCE_TYPEDEFS, "instance definition")?;
                ComponentTypeDef::Instance(
                    (0..size)
                        .map(|_| self.read_instance_type())
                        .collect::<Result<_>>()?,
                )
            }
            0x4c => {
                let params_size =
                    self.read_size(MAX_WASM_FUNCTION_PARAMS, "function parameters")?;
                let params = (0..params_size)
                    .map(|_| {
                        Ok((
                            self.read_optional_string()?,
                            self.read_interface_type_ref()?,
                        ))
                    })
                    .collect::<Result<_>>()?;
                ComponentTypeDef::Function(ComponentFuncType {
                    params,
                    result: self.read_interface_type_ref()?,
                })
            }
            0x4b => ComponentTypeDef::Value(self.read_interface_type_ref()?),
            x => {
                if let Some(it) = Self::primitive_it_from_byte(x) {
                    ComponentTypeDef::Interface(InterfaceType::Primitive(it))
                } else {
                    ComponentTypeDef::Interface(self.read_interface_type(x)?)
                }
            }
        })
    }

    pub(crate) fn read_module_type(&mut self) -> Result<ModuleType<'a>> {
        Ok(match self.read_u8()? {
            0x01 => ModuleType::Type(self.read_type_def()?),
            0x02 => ModuleType::Import(self.read_import()?),
            0x07 => ModuleType::Export {
                name: self.read_string()?,
                ty: self.read_type_ref()?,
            },
            x => return self.invalid_leading_byte(x, "type definition"),
        })
    }

    pub(crate) fn read_component_type(&mut self) -> Result<ComponentType<'a>> {
        // Component types are effectively instance types with the additional
        // variant of imports; check for imports here or delegate to
        // `read_instance_type` with the appropriate conversions.
        if self.peek()? == 0x02 {
            self.position += 1;
            return Ok(ComponentType::Import(self.read_component_import()?));
        }

        Ok(match self.read_instance_type()? {
            InstanceType::Type(t) => ComponentType::Type(t),
            InstanceType::OuterType { count, index } => ComponentType::OuterType { count, index },
            InstanceType::Export { name, ty } => ComponentType::Export { name, ty },
        })
    }

    pub(crate) fn read_instance_type(&mut self) -> Result<InstanceType<'a>> {
        Ok(match self.read_u8()? {
            0x01 => InstanceType::Type(self.read_component_type_def()?),
            0x07 => InstanceType::Export {
                name: self.read_string()?,
                ty: self.read_var_u32()?,
            },
            0x09 => {
                let offset = self.original_position();
                let alias = self.read_alias()?;
                match alias {
                    Alias::OuterType { count, index } => InstanceType::OuterType { count, index },
                    _ => {
                        return Err(BinaryReaderError::new(
                            "only aliases to outer types are supported in type definitions",
                            offset,
                        ))
                    }
                }
            }
            x => return self.invalid_leading_byte(x, "type definition"),
        })
    }

    fn primitive_it_from_byte(byte: u8) -> Option<PrimitiveInterfaceType> {
        Some(match byte {
            0x7f => PrimitiveInterfaceType::Unit,
            0x7e => PrimitiveInterfaceType::Bool,
            0x7d => PrimitiveInterfaceType::S8,
            0x7c => PrimitiveInterfaceType::U8,
            0x7b => PrimitiveInterfaceType::S16,
            0x7a => PrimitiveInterfaceType::U16,
            0x79 => PrimitiveInterfaceType::S32,
            0x78 => PrimitiveInterfaceType::U32,
            0x77 => PrimitiveInterfaceType::S64,
            0x76 => PrimitiveInterfaceType::U64,
            0x75 => PrimitiveInterfaceType::Float32,
            0x74 => PrimitiveInterfaceType::Float64,
            0x73 => PrimitiveInterfaceType::Char,
            0x72 => PrimitiveInterfaceType::String,
            _ => return None,
        })
    }

    fn read_variant_case(&mut self) -> Result<VariantCase<'a>> {
        Ok(VariantCase {
            name: self.read_string()?,
            ty: self.read_interface_type_ref()?,
            default_to: match self.read_u8()? {
                0x0 => None,
                0x1 => Some(self.read_var_u32()?),
                x => return self.invalid_leading_byte(x, "variant case default"),
            },
        })
    }

    fn read_interface_type_ref(&mut self) -> Result<InterfaceTypeRef> {
        if let Some(it) = Self::primitive_it_from_byte(self.peek()?) {
            self.position += 1;
            return Ok(InterfaceTypeRef::Primitive(it));
        }

        Ok(InterfaceTypeRef::Type(self.read_var_s33()? as u32))
    }

    fn read_interface_type(&mut self, byte: u8) -> Result<InterfaceType<'a>> {
        Ok(match byte {
            0x71 => {
                let size = self.read_size(MAX_WASM_RECORD_FIELDS, "record field")?;
                InterfaceType::Record(
                    (0..size)
                        .map(|_| Ok((self.read_string()?, self.read_interface_type_ref()?)))
                        .collect::<Result<_>>()?,
                )
            }
            0x70 => {
                let size = self.read_size(MAX_WASM_VARIANT_CASES, "variant cases")?;
                InterfaceType::Variant(
                    (0..size)
                        .map(|_| self.read_variant_case())
                        .collect::<Result<_>>()?,
                )
            }
            0x6f => InterfaceType::List(self.read_interface_type_ref()?),
            0x6e => {
                let size = self.read_size(MAX_WASM_TUPLE_TYPES, "tuple types")?;
                InterfaceType::Tuple(
                    (0..size)
                        .map(|_| self.read_interface_type_ref())
                        .collect::<Result<_>>()?,
                )
            }
            0x6d => {
                let size = self.read_size(MAX_WASM_FLAG_NAMES, "flag names")?;
                InterfaceType::Flags(
                    (0..size)
                        .map(|_| self.read_string())
                        .collect::<Result<_>>()?,
                )
            }
            0x6c => {
                let size = self.read_size(MAX_WASM_ENUM_CASES, "enum cases")?;
                InterfaceType::Enum(
                    (0..size)
                        .map(|_| self.read_string())
                        .collect::<Result<_>>()?,
                )
            }
            0x6b => {
                let size = self.read_size(MAX_WASM_UNION_TYPES, "union types")?;
                InterfaceType::Union(
                    (0..size)
                        .map(|_| self.read_interface_type_ref())
                        .collect::<Result<_>>()?,
                )
            }
            0x6a => InterfaceType::Option(self.read_interface_type_ref()?),
            0x69 => InterfaceType::Expected {
                ok: self.read_interface_type_ref()?,
                error: self.read_interface_type_ref()?,
            },
            x => return self.invalid_leading_byte(x, "type"),
        })
    }

    pub(crate) fn read_export(&mut self) -> Result<Export<'a>> {
        Ok(Export {
            name: self.read_string()?,
            kind: self.read_external_kind()?,
            index: self.read_var_u32()?,
        })
    }

    fn read_component_arg_kind(&mut self, desc: &str) -> Result<ComponentArgKind> {
        Ok(match self.read_u8()? {
            0x00 => ComponentArgKind::Module(self.read_var_u32()?),
            0x01 => ComponentArgKind::Component(self.read_var_u32()?),
            0x02 => ComponentArgKind::Instance(self.read_var_u32()?),
            0x03 => ComponentArgKind::Function(self.read_var_u32()?),
            0x04 => ComponentArgKind::Value(self.read_var_u32()?),
            0x05 => ComponentArgKind::Type(self.read_var_u32()?),
            x => return self.invalid_leading_byte(x, desc),
        })
    }

    fn read_component_arg(&mut self) -> Result<ComponentArg<'a>> {
        Ok(ComponentArg {
            name: self.read_string()?,
            kind: self.read_component_arg_kind("component argument kind")?,
        })
    }

    pub(crate) fn read_component_export(&mut self) -> Result<ComponentExport<'a>> {
        Ok(ComponentExport {
            name: self.read_string()?,
            kind: self.read_component_arg_kind("component export kind")?,
        })
    }

    pub(crate) fn read_import(&mut self) -> Result<Import<'a>> {
        Ok(Import {
            module: self.read_string()?,
            name: self.read_string()?,
            ty: self.read_type_ref()?,
        })
    }

    pub(crate) fn read_component_import(&mut self) -> Result<ComponentImport<'a>> {
        Ok(ComponentImport {
            name: self.read_string()?,
            ty: self.read_var_u32()?,
        })
    }

    pub(crate) fn read_component_func(&mut self) -> Result<ComponentFunction> {
        Ok(match self.read_u8()? {
            0x00 => {
                let type_index = self.read_var_u32()?;
                let options_size = self.read_size(MAX_WASM_FUNCTION_OPTIONS, "function options")?;
                ComponentFunction::Lift {
                    type_index,
                    options: (0..options_size)
                        .map(|_| self.read_canonical_option())
                        .collect::<Result<_>>()?,
                    func_index: self.read_var_u32()?,
                }
            }
            0x01 => {
                let options_size = self.read_size(MAX_WASM_FUNCTION_OPTIONS, "function options")?;

                ComponentFunction::Lower {
                    options: (0..options_size)
                        .map(|_| self.read_canonical_option())
                        .collect::<Result<_>>()?,
                    func_index: self.read_var_u32()?,
                }
            }
            x => return self.invalid_leading_byte(x, "component function"),
        })
    }

    pub(crate) fn read_canonical_option(&mut self) -> Result<CanonicalOption> {
        Ok(match self.read_u8()? {
            0x00 => CanonicalOption::UTF8,
            0x01 => CanonicalOption::UTF16,
            0x02 => CanonicalOption::CompactUTF16,
            0x03 => CanonicalOption::Into(self.read_var_u32()?),
            x => return self.invalid_leading_byte(x, "canonical option"),
        })
    }

    pub(crate) fn read_instance(&mut self) -> Result<Instance<'a>> {
        Ok(match self.read_u8()? {
            0x00 => match self.read_u8()? {
                0x00 => {
                    let index = self.read_var_u32()?;
                    let args_size =
                        self.read_size(MAX_WASM_INSTANTIATION_ARGS, "instantiation arguments")?;
                    Instance::Module {
                        index,
                        args: (0..args_size)
                            .map(|_| self.read_module_arg())
                            .collect::<Result<_>>()?,
                    }
                }
                0x01 => {
                    let index = self.read_var_u32()?;
                    let args_size =
                        self.read_size(MAX_WASM_INSTANTIATION_ARGS, "instantiation arguments")?;
                    Instance::Component {
                        index,
                        args: (0..args_size)
                            .map(|_| self.read_component_arg())
                            .collect::<Result<_>>()?,
                    }
                }
                x => return self.invalid_leading_byte(x, "instance"),
            },
            0x01 => {
                let size =
                    self.read_size(MAX_WASM_INSTANTIATION_EXPORTS, "instantiation exports")?;
                Instance::ComponentFromExports(
                    (0..size)
                        .map(|_| self.read_component_export())
                        .collect::<Result<_>>()?,
                )
            }
            0x02 => {
                let size =
                    self.read_size(MAX_WASM_INSTANTIATION_EXPORTS, "instantiation exports")?;
                Instance::ModuleFromExports(
                    (0..size)
                        .map(|_| self.read_export())
                        .collect::<Result<_>>()?,
                )
            }
            x => return self.invalid_leading_byte(x, "instance"),
        })
    }

    pub(crate) fn read_module_arg(&mut self) -> Result<ModuleArg<'a>> {
        let name = self.read_string()?;
        let kind = match self.read_u8()? {
            0x02 => ModuleArgKind::Instance(self.read_var_u32()?),
            x => return self.invalid_leading_byte(x, "module argument"),
        };

        Ok(ModuleArg { name, kind })
    }

    pub(crate) fn read_alias(&mut self) -> Result<Alias<'a>> {
        let preamble = self.read_u8()?;

        Ok(match preamble {
            0x00 | 0x01 => {
                let offset = self.original_position();
                let kind = self.read_u8()?;
                let instance = self.read_var_u32()?;
                let name = self.read_string()?;

                let kind = match (preamble, kind) {
                    (0x00, 0x00) => AliasKind::Module,
                    (0x00, 0x01) => AliasKind::Component,
                    (0x00, 0x02) => AliasKind::Instance,
                    (0x00, 0x03) => AliasKind::ComponentFunc,
                    (0x00, 0x04) => AliasKind::Value,
                    (0x01, 0x00) => AliasKind::Func,
                    (0x01, 0x01) => AliasKind::Table,
                    (0x01, 0x02) => AliasKind::Memory,
                    (0x01, 0x03) => AliasKind::Global,
                    (0x01, 0x04) => AliasKind::Tag,
                    (_, x) => {
                        return Err(Self::invalid_leading_byte_error(
                            x,
                            "export alias kind",
                            offset,
                        ))
                    }
                };

                Alias::InstanceExport {
                    kind,
                    instance,
                    name,
                }
            }
            0x02 => {
                let offset = self.original_position();
                let kind = self.read_u8()?;
                let count = self.read_var_u32()?;
                let index = self.read_var_u32()?;

                match kind {
                    0x00 => Alias::OuterModule { count, index },
                    0x01 => Alias::OuterComponent { count, index },
                    0x05 => Alias::OuterType { count, index },
                    x => return Err(Self::invalid_leading_byte_error(x, "outer alias", offset)),
                }
            }
            x => return self.invalid_leading_byte(x, "alias"),
        })
    }

    pub(crate) fn read_type_ref(&mut self) -> Result<TypeRef> {
        Ok(match self.read_external_kind()? {
            ExternalKind::Func => TypeRef::Func(self.read_var_u32()?),
            ExternalKind::Table => TypeRef::Table(self.read_table_type()?),
            ExternalKind::Memory => TypeRef::Memory(self.read_memory_type()?),
            ExternalKind::Tag => TypeRef::Tag(self.read_tag_type()?),
            ExternalKind::Global => TypeRef::Global(self.read_global_type()?),
        })
    }

    pub(crate) fn read_table_type(&mut self) -> Result<TableType> {
        let element_type = self.read_type()?;
        let has_max = match self.read_u8()? {
            0x00 => false,
            0x01 => true,
            _ => {
                return Err(BinaryReaderError::new(
                    "invalid table resizable limits flags",
                    self.original_position() - 1,
                ))
            }
        };
        let initial = self.read_var_u32()?;
        let maximum = if has_max {
            Some(self.read_var_u32()?)
        } else {
            None
        };
        Ok(TableType {
            element_type,
            initial,
            maximum,
        })
    }

    pub(crate) fn read_memory_type(&mut self) -> Result<MemoryType> {
        let pos = self.original_position();
        let flags = self.read_u8()?;
        if (flags & !0b111) != 0 {
            return Err(BinaryReaderError::new("invalid memory limits flags", pos));
        }

        let memory64 = flags & 0b100 != 0;
        let shared = flags & 0b010 != 0;
        let has_max = flags & 0b001 != 0;
        Ok(MemoryType {
            memory64,
            shared,
            // FIXME(WebAssembly/memory64#21) as currently specified if the
            // `shared` flag is set we should be reading a 32-bit limits field
            // here. That seems a bit odd to me at the time of this writing so
            // I've taken the liberty of reading a 64-bit limits field in those
            // situations. I suspect that this is a typo in the spec, but if not
            // we'll need to update this to read a 32-bit limits field when the
            // shared flag is set.
            initial: if memory64 {
                self.read_var_u64()?
            } else {
                self.read_var_u32()?.into()
            },
            maximum: if !has_max {
                None
            } else if memory64 {
                Some(self.read_var_u64()?)
            } else {
                Some(self.read_var_u32()?.into())
            },
        })
    }

    pub(crate) fn read_tag_type(&mut self) -> Result<TagType> {
        let attribute = self.read_u8()?;
        if attribute != 0 {
            return Err(BinaryReaderError::new(
                "invalid tag attributes",
                self.original_position() - 1,
            ));
        }
        Ok(TagType {
            kind: TagKind::Exception,
            func_type_idx: self.read_var_u32()?,
        })
    }

    pub(crate) fn read_global_type(&mut self) -> Result<GlobalType> {
        Ok(GlobalType {
            content_type: self.read_type()?,
            mutable: self.read_bool()?,
        })
    }

    // Reads a variable-length 32-bit size from the byte stream while checking
    // against a limit.
    fn read_size(&mut self, limit: usize, desc: &str) -> Result<usize> {
        let size = self.read_var_u32()? as usize;
        if size > limit {
            return Err(BinaryReaderError::new(
                format!("{} size is out of bounds", desc),
                self.original_position() - 4,
            ));
        }
        Ok(size)
    }

    fn read_first_byte_and_var_u32(&mut self) -> Result<(u8, u32)> {
        let pos = self.position;
        let val = self.read_var_u32()?;
        Ok((self.buffer[pos], val))
    }

    fn read_memarg(&mut self) -> Result<MemoryImmediate> {
        let flags_pos = self.original_position();
        let mut flags = self.read_var_u32()?;
        let offset = if self.allow_memarg64 {
            self.read_var_u64()?
        } else {
            u64::from(self.read_var_u32()?)
        };
        let memory = if flags & (1 << 6) != 0 {
            flags ^= 1 << 6;
            self.read_var_u32()?
        } else {
            0
        };
        let align = if flags >= (1 << 6) {
            return Err(BinaryReaderError::new("alignment too large", flags_pos));
        } else {
            flags as u8
        };
        Ok(MemoryImmediate {
            align,
            offset,
            memory,
        })
    }

    pub(crate) fn read_section_code(&mut self, id: u8, offset: usize) -> Result<SectionCode<'a>> {
        match id {
            0 => {
                let name = self.read_string()?;
                let kind = if is_name(name, "name") {
                    CustomSectionKind::Name
                } else if is_name(name, "producers") {
                    CustomSectionKind::Producers
                } else if is_name(name, "sourceMappingURL") {
                    CustomSectionKind::SourceMappingURL
                } else if is_name_prefix(name, "reloc.") {
                    CustomSectionKind::Reloc
                } else if is_name(name, "linking") {
                    CustomSectionKind::Linking
                } else {
                    CustomSectionKind::Unknown
                };
                Ok(SectionCode::Custom { name, kind })
            }
            1 => Ok(SectionCode::Type),
            2 => Ok(SectionCode::Import),
            3 => Ok(SectionCode::Function),
            4 => Ok(SectionCode::Table),
            5 => Ok(SectionCode::Memory),
            6 => Ok(SectionCode::Global),
            7 => Ok(SectionCode::Export),
            8 => Ok(SectionCode::Start),
            9 => Ok(SectionCode::Element),
            10 => Ok(SectionCode::Code),
            11 => Ok(SectionCode::Data),
            12 => Ok(SectionCode::DataCount),
            13 => Ok(SectionCode::Tag),
            _ => Err(BinaryReaderError::new("invalid section code", offset)),
        }
    }

    fn read_br_table(&mut self) -> Result<BrTable<'a>> {
        let cnt = self.read_size(MAX_WASM_BR_TABLE_SIZE, "br_table")?;
        let start = self.position;
        for _ in 0..cnt {
            self.skip_var_32()?;
        }
        let end = self.position;
        let default = self.read_var_u32()?;
        Ok(BrTable {
            reader: BinaryReader::new_with_offset(&self.buffer[start..end], start),
            cnt: cnt as u32,
            default,
        })
    }

    /// Returns whether the `BinaryReader` has reached the end of the file.
    pub fn eof(&self) -> bool {
        self.position >= self.buffer.len()
    }

    /// Returns the `BinaryReader`'s current position.
    pub fn current_position(&self) -> usize {
        self.position
    }

    /// Returns the number of bytes remaining in the `BinaryReader`.
    pub fn bytes_remaining(&self) -> usize {
        self.buffer.len() - self.position
    }

    /// Advances the `BinaryReader` `size` bytes, and returns a slice from the
    /// current position of `size` length.
    ///
    /// # Errors
    /// If `size` exceeds the remaining length in `BinaryReader`.
    pub fn read_bytes(&mut self, size: usize) -> Result<&'a [u8]> {
        self.ensure_has_bytes(size)?;
        let start = self.position;
        self.position += size;
        Ok(&self.buffer[start..self.position])
    }

    /// Advances the `BinaryReader` four bytes and returns a `u32`.
    /// # Errors
    /// If `BinaryReader` has less than four bytes remaining.
    pub fn read_u32(&mut self) -> Result<u32> {
        self.ensure_has_bytes(4)?;
        let word = u32::from_le_bytes(
            self.buffer[self.position..self.position + 4]
                .try_into()
                .unwrap(),
        );
        self.position += 4;
        Ok(word)
    }

    /// Advances the `BinaryReader` eight bytes and returns a `u64`.
    /// # Errors
    /// If `BinaryReader` has less than eight bytes remaining.
    pub fn read_u64(&mut self) -> Result<u64> {
        self.ensure_has_bytes(8)?;
        let word = u64::from_le_bytes(
            self.buffer[self.position..self.position + 8]
                .try_into()
                .unwrap(),
        );
        self.position += 8;
        Ok(word)
    }

    /// Advances the `BinaryReader` a single byte.
    ///
    /// # Errors
    ///
    /// If `BinaryReader` has no bytes remaining.
    pub fn read_u8(&mut self) -> Result<u8> {
        self.ensure_has_byte()?;
        let b = self.buffer[self.position];
        self.position += 1;
        Ok(b)
    }

    /// Advances the `BinaryReader` up to two bytes to parse a variable
    /// length integer as a `u8`.
    ///
    /// # Errors
    ///
    /// If `BinaryReader` has less than one or two bytes remaining, or the
    /// variable integer is larger than eight bits.
    pub fn read_var_u8(&mut self) -> Result<u8> {
        // Optimization for single byte i32.
        let byte = self.read_u8()?;
        if (byte & 0x80) == 0 {
            return Ok(byte);
        }

        let next = self.read_u8()? as u32;
        let result: u32 = (next << 7) | (byte & 0x7F) as u32;
        if result >= 0x100 {
            return Err(BinaryReaderError::new(
                "invalid var_u8",
                self.original_position() - 1,
            ));
        }
        Ok(result as u8)
    }

    /// Advances the `BinaryReader` up to four bytes to parse a variable
    /// length integer as a `u32`.
    ///
    /// # Errors
    ///
    /// If `BinaryReader` has less than one or up to four bytes remaining, or
    /// the integer is larger than 32 bits.
    pub fn read_var_u32(&mut self) -> Result<u32> {
        // Optimization for single byte i32.
        let byte = self.read_u8()?;
        if (byte & 0x80) == 0 {
            return Ok(byte as u32);
        }

        let mut result = (byte & 0x7F) as u32;
        let mut shift = 7;
        loop {
            let byte = self.read_u8()?;
            result |= ((byte & 0x7F) as u32) << shift;
            if shift >= 25 && (byte >> (32 - shift)) != 0 {
                // The continuation bit or unused bits are set.
                return Err(BinaryReaderError::new(
                    "invalid var_u32",
                    self.original_position() - 1,
                ));
            }
            shift += 7;
            if (byte & 0x80) == 0 {
                break;
            }
        }
        Ok(result)
    }

    /// Advances the `BinaryReader` up to four bytes to parse a variable
    /// length integer as a `u64`.
    ///
    /// # Errors
    ///
    /// If `BinaryReader` has less than one or up to eight bytes remaining, or
    /// the integer is larger than 64 bits.
    pub fn read_var_u64(&mut self) -> Result<u64> {
        // Optimization for single byte u64.
        let byte = u64::from(self.read_u8()?);
        if (byte & 0x80) == 0 {
            return Ok(byte);
        }

        let mut result = byte & 0x7F;
        let mut shift = 7;
        loop {
            let byte = u64::from(self.read_u8()?);
            result |= (byte & 0x7F) << shift;
            if shift >= 57 && (byte >> (64 - shift)) != 0 {
                // The continuation bit or unused bits are set.
                return Err(BinaryReaderError::new(
                    "invalid var_u64",
                    self.original_position() - 1,
                ));
            }
            shift += 7;
            if (byte & 0x80) == 0 {
                break;
            }
        }
        Ok(result)
    }

    /// Advances the `BinaryReader` up to four bytes over a variable length 32
    /// bit integer, discarding the result.
    /// # Errors
    /// If `BinaryReader` has less than one or up to four bytes remaining, or
    /// the integer is larger than 32 bits.
    pub fn skip_var_32(&mut self) -> Result<()> {
        for _ in 0..5 {
            let byte = self.read_u8()?;
            if (byte & 0x80) == 0 {
                return Ok(());
            }
        }
        Err(BinaryReaderError::new(
            "invalid var_32",
            self.original_position() - 1,
        ))
    }

    /// Alias method for `BinaryReader::skip_var_u32`.
    pub fn skip_type(&mut self) -> Result<()> {
        self.skip_var_32()
    }

    /// Advances the `BinaryReader` `len` bytes, skipping the result.
    /// # Errors
    /// If `BinaryReader` has less than `len` bytes remaining.
    pub fn skip_bytes(&mut self, len: usize) -> Result<()> {
        self.ensure_has_bytes(len)?;
        self.position += len;
        Ok(())
    }

    /// Advances the `BinaryReader` past a WebAssembly string. This method does
    /// not perform any utf-8 validation.
    /// # Errors
    /// If `BinaryReader` has less than four bytes, the string's length exceeds
    /// the remaining bytes, or the string length
    /// exceeds `limits::MAX_WASM_STRING_SIZE`.
    pub fn skip_string(&mut self) -> Result<()> {
        let len = self.read_var_u32()? as usize;
        if len > MAX_WASM_STRING_SIZE {
            return Err(BinaryReaderError::new(
                "string size out of bounds",
                self.original_position() - 1,
            ));
        }
        self.skip_bytes(len)
    }

    pub(crate) fn skip_to(&mut self, position: usize) {
        assert!(
            self.position <= position && position <= self.buffer.len(),
            "skip_to allowed only into region past current position"
        );
        self.position = position;
    }

    /// Advances the `BinaryReader` up to four bytes to parse a variable
    /// length integer as a `i32`.
    /// # Errors
    /// If `BinaryReader` has less than one or up to four bytes remaining, or
    /// the integer is larger than 32 bits.
    pub fn read_var_i32(&mut self) -> Result<i32> {
        // Optimization for single byte i32.
        let byte = self.read_u8()?;
        if (byte & 0x80) == 0 {
            return Ok(((byte as i32) << 25) >> 25);
        }

        let mut result = (byte & 0x7F) as i32;
        let mut shift = 7;
        loop {
            let byte = self.read_u8()?;
            result |= ((byte & 0x7F) as i32) << shift;
            if shift >= 25 {
                let continuation_bit = (byte & 0x80) != 0;
                let sign_and_unused_bit = (byte << 1) as i8 >> (32 - shift);
                if continuation_bit || (sign_and_unused_bit != 0 && sign_and_unused_bit != -1) {
                    return Err(BinaryReaderError::new(
                        "invalid var_i32",
                        self.original_position() - 1,
                    ));
                }
                return Ok(result);
            }
            shift += 7;
            if (byte & 0x80) == 0 {
                break;
            }
        }
        let ashift = 32 - shift;
        Ok((result << ashift) >> ashift)
    }

    /// Advances the `BinaryReader` up to four bytes to parse a variable
    /// length integer as a signed 33 bit integer, returned as a `i64`.
    /// # Errors
    /// If `BinaryReader` has less than one or up to five bytes remaining, or
    /// the integer is larger than 33 bits.
    pub fn read_var_s33(&mut self) -> Result<i64> {
        // Optimization for single byte.
        let byte = self.read_u8()?;
        if (byte & 0x80) == 0 {
            return Ok(((byte as i8) << 1) as i64 >> 1);
        }

        let mut result = (byte & 0x7F) as i64;
        let mut shift = 7;
        loop {
            let byte = self.read_u8()?;
            result |= ((byte & 0x7F) as i64) << shift;
            if shift >= 25 {
                let continuation_bit = (byte & 0x80) != 0;
                let sign_and_unused_bit = (byte << 1) as i8 >> (33 - shift);
                if continuation_bit || (sign_and_unused_bit != 0 && sign_and_unused_bit != -1) {
                    return Err(BinaryReaderError::new(
                        "invalid var_s33",
                        self.original_position() - 1,
                    ));
                }
                return Ok(result);
            }
            shift += 7;
            if (byte & 0x80) == 0 {
                break;
            }
        }
        let ashift = 64 - shift;
        Ok((result << ashift) >> ashift)
    }

    /// Advances the `BinaryReader` up to eight bytes to parse a variable
    /// length integer as a 64 bit integer, returned as a `i64`.
    /// # Errors
    /// If `BinaryReader` has less than one or up to eight bytes remaining, or
    /// the integer is larger than 64 bits.
    pub fn read_var_i64(&mut self) -> Result<i64> {
        let mut result: i64 = 0;
        let mut shift = 0;
        loop {
            let byte = self.read_u8()?;
            result |= i64::from(byte & 0x7F) << shift;
            if shift >= 57 {
                let continuation_bit = (byte & 0x80) != 0;
                let sign_and_unused_bit = ((byte << 1) as i8) >> (64 - shift);
                if continuation_bit || (sign_and_unused_bit != 0 && sign_and_unused_bit != -1) {
                    return Err(BinaryReaderError::new(
                        "invalid var_i64",
                        self.original_position() - 1,
                    ));
                }
                return Ok(result);
            }
            shift += 7;
            if (byte & 0x80) == 0 {
                break;
            }
        }
        let ashift = 64 - shift;
        Ok((result << ashift) >> ashift)
    }

    /// Advances the `BinaryReader` up to four bytes to parse a variable
    /// length integer as a 32 bit floating point integer, returned as `Ieee32`.
    /// # Errors
    /// If `BinaryReader` has less than one or up to four bytes remaining, or
    /// the integer is larger than 32 bits.
    pub fn read_f32(&mut self) -> Result<Ieee32> {
        let value = self.read_u32()?;
        Ok(Ieee32(value))
    }

    /// Advances the `BinaryReader` up to four bytes to parse a variable
    /// length integer as a 32 bit floating point integer, returned as `Ieee32`.
    /// # Errors
    /// If `BinaryReader` has less than one or up to four bytes remaining, or
    /// the integer is larger than 32 bits.
    pub fn read_f64(&mut self) -> Result<Ieee64> {
        let value = self.read_u64()?;
        Ok(Ieee64(value))
    }

    /// Reads a WebAssembly string from the module.
    /// # Errors
    /// If `BinaryReader` has less than up to four bytes remaining, the string's
    /// length exceeds the remaining bytes, the string's length exceeds
    /// `limits::MAX_WASM_STRING_SIZE`, or the string contains invalid utf-8.
    pub fn read_string(&mut self) -> Result<&'a str> {
        let len = self.read_var_u32()? as usize;
        if len > MAX_WASM_STRING_SIZE {
            return Err(BinaryReaderError::new(
                "string size out of bounds",
                self.original_position() - 1,
            ));
        }
        let bytes = self.read_bytes(len)?;
        str::from_utf8(bytes).map_err(|_| {
            BinaryReaderError::new("invalid UTF-8 encoding", self.original_position() - 1)
        })
    }

    fn read_optional_string(&mut self) -> Result<Option<&'a str>> {
        match self.read_u8()? {
            0x0 => Ok(None),
            0x1 => Ok(Some(self.read_string()?)),
            _ => Err(BinaryReaderError::new(
                "invalid optional string encoding",
                self.original_position() - 1,
            )),
        }
    }

    fn read_memarg_of_align(&mut self, max_align: u8) -> Result<MemoryImmediate> {
        let align_pos = self.original_position();
        let imm = self.read_memarg()?;
        if imm.align > max_align {
            return Err(BinaryReaderError::new(
                "alignment must not be larger than natural",
                align_pos,
            ));
        }
        Ok(imm)
    }

    fn read_0xfe_operator(&mut self) -> Result<Operator<'a>> {
        let code = self.read_var_u32()?;
        Ok(match code {
            0x00 => Operator::MemoryAtomicNotify {
                memarg: self.read_memarg_of_align(2)?,
            },
            0x01 => Operator::MemoryAtomicWait32 {
                memarg: self.read_memarg_of_align(2)?,
            },
            0x02 => Operator::MemoryAtomicWait64 {
                memarg: self.read_memarg_of_align(3)?,
            },
            0x03 => Operator::AtomicFence {
                flags: self.read_u8()? as u8,
            },
            0x10 => Operator::I32AtomicLoad {
                memarg: self.read_memarg_of_align(2)?,
            },
            0x11 => Operator::I64AtomicLoad {
                memarg: self.read_memarg_of_align(3)?,
            },
            0x12 => Operator::I32AtomicLoad8U {
                memarg: self.read_memarg_of_align(0)?,
            },
            0x13 => Operator::I32AtomicLoad16U {
                memarg: self.read_memarg_of_align(1)?,
            },
            0x14 => Operator::I64AtomicLoad8U {
                memarg: self.read_memarg_of_align(0)?,
            },
            0x15 => Operator::I64AtomicLoad16U {
                memarg: self.read_memarg_of_align(1)?,
            },
            0x16 => Operator::I64AtomicLoad32U {
                memarg: self.read_memarg_of_align(2)?,
            },
            0x17 => Operator::I32AtomicStore {
                memarg: self.read_memarg_of_align(2)?,
            },
            0x18 => Operator::I64AtomicStore {
                memarg: self.read_memarg_of_align(3)?,
            },
            0x19 => Operator::I32AtomicStore8 {
                memarg: self.read_memarg_of_align(0)?,
            },
            0x1a => Operator::I32AtomicStore16 {
                memarg: self.read_memarg_of_align(1)?,
            },
            0x1b => Operator::I64AtomicStore8 {
                memarg: self.read_memarg_of_align(0)?,
            },
            0x1c => Operator::I64AtomicStore16 {
                memarg: self.read_memarg_of_align(1)?,
            },
            0x1d => Operator::I64AtomicStore32 {
                memarg: self.read_memarg_of_align(2)?,
            },
            0x1e => Operator::I32AtomicRmwAdd {
                memarg: self.read_memarg_of_align(2)?,
            },
            0x1f => Operator::I64AtomicRmwAdd {
                memarg: self.read_memarg_of_align(3)?,
            },
            0x20 => Operator::I32AtomicRmw8AddU {
                memarg: self.read_memarg_of_align(0)?,
            },
            0x21 => Operator::I32AtomicRmw16AddU {
                memarg: self.read_memarg_of_align(1)?,
            },
            0x22 => Operator::I64AtomicRmw8AddU {
                memarg: self.read_memarg_of_align(0)?,
            },
            0x23 => Operator::I64AtomicRmw16AddU {
                memarg: self.read_memarg_of_align(1)?,
            },
            0x24 => Operator::I64AtomicRmw32AddU {
                memarg: self.read_memarg_of_align(2)?,
            },
            0x25 => Operator::I32AtomicRmwSub {
                memarg: self.read_memarg_of_align(2)?,
            },
            0x26 => Operator::I64AtomicRmwSub {
                memarg: self.read_memarg_of_align(3)?,
            },
            0x27 => Operator::I32AtomicRmw8SubU {
                memarg: self.read_memarg_of_align(0)?,
            },
            0x28 => Operator::I32AtomicRmw16SubU {
                memarg: self.read_memarg_of_align(1)?,
            },
            0x29 => Operator::I64AtomicRmw8SubU {
                memarg: self.read_memarg_of_align(0)?,
            },
            0x2a => Operator::I64AtomicRmw16SubU {
                memarg: self.read_memarg_of_align(1)?,
            },
            0x2b => Operator::I64AtomicRmw32SubU {
                memarg: self.read_memarg_of_align(2)?,
            },
            0x2c => Operator::I32AtomicRmwAnd {
                memarg: self.read_memarg_of_align(2)?,
            },
            0x2d => Operator::I64AtomicRmwAnd {
                memarg: self.read_memarg_of_align(3)?,
            },
            0x2e => Operator::I32AtomicRmw8AndU {
                memarg: self.read_memarg_of_align(0)?,
            },
            0x2f => Operator::I32AtomicRmw16AndU {
                memarg: self.read_memarg_of_align(1)?,
            },
            0x30 => Operator::I64AtomicRmw8AndU {
                memarg: self.read_memarg_of_align(0)?,
            },
            0x31 => Operator::I64AtomicRmw16AndU {
                memarg: self.read_memarg_of_align(1)?,
            },
            0x32 => Operator::I64AtomicRmw32AndU {
                memarg: self.read_memarg_of_align(2)?,
            },
            0x33 => Operator::I32AtomicRmwOr {
                memarg: self.read_memarg_of_align(2)?,
            },
            0x34 => Operator::I64AtomicRmwOr {
                memarg: self.read_memarg_of_align(3)?,
            },
            0x35 => Operator::I32AtomicRmw8OrU {
                memarg: self.read_memarg_of_align(0)?,
            },
            0x36 => Operator::I32AtomicRmw16OrU {
                memarg: self.read_memarg_of_align(1)?,
            },
            0x37 => Operator::I64AtomicRmw8OrU {
                memarg: self.read_memarg_of_align(0)?,
            },
            0x38 => Operator::I64AtomicRmw16OrU {
                memarg: self.read_memarg_of_align(1)?,
            },
            0x39 => Operator::I64AtomicRmw32OrU {
                memarg: self.read_memarg_of_align(2)?,
            },
            0x3a => Operator::I32AtomicRmwXor {
                memarg: self.read_memarg_of_align(2)?,
            },
            0x3b => Operator::I64AtomicRmwXor {
                memarg: self.read_memarg_of_align(3)?,
            },
            0x3c => Operator::I32AtomicRmw8XorU {
                memarg: self.read_memarg_of_align(0)?,
            },
            0x3d => Operator::I32AtomicRmw16XorU {
                memarg: self.read_memarg_of_align(1)?,
            },
            0x3e => Operator::I64AtomicRmw8XorU {
                memarg: self.read_memarg_of_align(0)?,
            },
            0x3f => Operator::I64AtomicRmw16XorU {
                memarg: self.read_memarg_of_align(1)?,
            },
            0x40 => Operator::I64AtomicRmw32XorU {
                memarg: self.read_memarg_of_align(2)?,
            },
            0x41 => Operator::I32AtomicRmwXchg {
                memarg: self.read_memarg_of_align(2)?,
            },
            0x42 => Operator::I64AtomicRmwXchg {
                memarg: self.read_memarg_of_align(3)?,
            },
            0x43 => Operator::I32AtomicRmw8XchgU {
                memarg: self.read_memarg_of_align(0)?,
            },
            0x44 => Operator::I32AtomicRmw16XchgU {
                memarg: self.read_memarg_of_align(1)?,
            },
            0x45 => Operator::I64AtomicRmw8XchgU {
                memarg: self.read_memarg_of_align(0)?,
            },
            0x46 => Operator::I64AtomicRmw16XchgU {
                memarg: self.read_memarg_of_align(1)?,
            },
            0x47 => Operator::I64AtomicRmw32XchgU {
                memarg: self.read_memarg_of_align(2)?,
            },
            0x48 => Operator::I32AtomicRmwCmpxchg {
                memarg: self.read_memarg_of_align(2)?,
            },
            0x49 => Operator::I64AtomicRmwCmpxchg {
                memarg: self.read_memarg_of_align(3)?,
            },
            0x4a => Operator::I32AtomicRmw8CmpxchgU {
                memarg: self.read_memarg_of_align(0)?,
            },
            0x4b => Operator::I32AtomicRmw16CmpxchgU {
                memarg: self.read_memarg_of_align(1)?,
            },
            0x4c => Operator::I64AtomicRmw8CmpxchgU {
                memarg: self.read_memarg_of_align(0)?,
            },
            0x4d => Operator::I64AtomicRmw16CmpxchgU {
                memarg: self.read_memarg_of_align(1)?,
            },
            0x4e => Operator::I64AtomicRmw32CmpxchgU {
                memarg: self.read_memarg_of_align(2)?,
            },

            _ => {
                return Err(BinaryReaderError::new(
                    format!("unknown 0xfe subopcode: 0x{:x}", code),
                    self.original_position() - 1,
                ));
            }
        })
    }

    #[cold]
    fn invalid_leading_byte<T>(&self, byte: u8, desc: &str) -> Result<T> {
        Err(Self::invalid_leading_byte_error(
            byte,
            desc,
            self.original_position() - 1,
        ))
    }

    #[cold]
    fn invalid_leading_byte_error(byte: u8, desc: &str, offset: usize) -> BinaryReaderError {
        BinaryReaderError::new(
            format!("invalid leading byte (0x{:x}) for {}", byte, desc),
            offset,
        )
    }

    fn peek(&self) -> Result<u8> {
        self.ensure_has_byte()?;
        Ok(self.buffer[self.position])
    }

    fn type_from_byte(byte: u8) -> Option<Type> {
        match byte {
            0x7F => Some(Type::I32),
            0x7E => Some(Type::I64),
            0x7D => Some(Type::F32),
            0x7C => Some(Type::F64),
            0x7B => Some(Type::V128),
            0x70 => Some(Type::FuncRef),
            0x6F => Some(Type::ExternRef),
            _ => None,
        }
    }

    fn read_block_type(&mut self) -> Result<BlockType> {
        let b = self.peek()?;

        // Check for empty block
        if b == 0x40 {
            self.position += 1;
            return Ok(BlockType::Empty);
        }

        // Check for a block type of form [] -> [t].
        if let Some(ty) = Self::type_from_byte(b) {
            self.position += 1;
            return Ok(BlockType::Type(ty));
        }

        // Not empty or a singular type, so read the function type index
        let idx = self.read_var_s33()?;
        if idx < 0 || idx > (std::u32::MAX as i64) {
            return Err(BinaryReaderError::new(
                "invalid function type",
                self.original_position(),
            ));
        }

        Ok(BlockType::FuncType(idx as u32))
    }

    /// Reads the next available `Operator`.
    /// # Errors
    /// If `BinaryReader` has less bytes remaining than required to parse
    /// the `Operator`.
    pub fn read_operator(&mut self) -> Result<Operator<'a>> {
        let code = self.read_u8()? as u8;
        Ok(match code {
            0x00 => Operator::Unreachable,
            0x01 => Operator::Nop,
            0x02 => Operator::Block {
                ty: self.read_block_type()?,
            },
            0x03 => Operator::Loop {
                ty: self.read_block_type()?,
            },
            0x04 => Operator::If {
                ty: self.read_block_type()?,
            },
            0x05 => Operator::Else,
            0x06 => Operator::Try {
                ty: self.read_block_type()?,
            },
            0x07 => Operator::Catch {
                index: self.read_var_u32()?,
            },
            0x08 => Operator::Throw {
                index: self.read_var_u32()?,
            },
            0x09 => Operator::Rethrow {
                relative_depth: self.read_var_u32()?,
            },
            0x0b => Operator::End,
            0x0c => Operator::Br {
                relative_depth: self.read_var_u32()?,
            },
            0x0d => Operator::BrIf {
                relative_depth: self.read_var_u32()?,
            },
            0x0e => Operator::BrTable {
                table: self.read_br_table()?,
            },
            0x0f => Operator::Return,
            0x10 => Operator::Call {
                function_index: self.read_var_u32()?,
            },
            0x11 => Operator::CallIndirect {
                index: self.read_var_u32()?,
                table_index: self.read_var_u32()?,
            },
            0x12 => Operator::ReturnCall {
                function_index: self.read_var_u32()?,
            },
            0x13 => Operator::ReturnCallIndirect {
                index: self.read_var_u32()?,
                table_index: self.read_var_u32()?,
            },
            0x18 => Operator::Delegate {
                relative_depth: self.read_var_u32()?,
            },
            0x19 => Operator::CatchAll,
            0x1a => Operator::Drop,
            0x1b => Operator::Select,
            0x1c => {
                let results = self.read_var_u32()?;
                if results != 1 {
                    return Err(BinaryReaderError::new(
                        "invalid result arity",
                        self.position,
                    ));
                }
                Operator::TypedSelect {
                    ty: self.read_type()?,
                }
            }
            0x20 => Operator::LocalGet {
                local_index: self.read_var_u32()?,
            },
            0x21 => Operator::LocalSet {
                local_index: self.read_var_u32()?,
            },
            0x22 => Operator::LocalTee {
                local_index: self.read_var_u32()?,
            },
            0x23 => Operator::GlobalGet {
                global_index: self.read_var_u32()?,
            },
            0x24 => Operator::GlobalSet {
                global_index: self.read_var_u32()?,
            },
            0x25 => Operator::TableGet {
                table: self.read_var_u32()?,
            },
            0x26 => Operator::TableSet {
                table: self.read_var_u32()?,
            },
            0x28 => Operator::I32Load {
                memarg: self.read_memarg()?,
            },
            0x29 => Operator::I64Load {
                memarg: self.read_memarg()?,
            },
            0x2a => Operator::F32Load {
                memarg: self.read_memarg()?,
            },
            0x2b => Operator::F64Load {
                memarg: self.read_memarg()?,
            },
            0x2c => Operator::I32Load8S {
                memarg: self.read_memarg()?,
            },
            0x2d => Operator::I32Load8U {
                memarg: self.read_memarg()?,
            },
            0x2e => Operator::I32Load16S {
                memarg: self.read_memarg()?,
            },
            0x2f => Operator::I32Load16U {
                memarg: self.read_memarg()?,
            },
            0x30 => Operator::I64Load8S {
                memarg: self.read_memarg()?,
            },
            0x31 => Operator::I64Load8U {
                memarg: self.read_memarg()?,
            },
            0x32 => Operator::I64Load16S {
                memarg: self.read_memarg()?,
            },
            0x33 => Operator::I64Load16U {
                memarg: self.read_memarg()?,
            },
            0x34 => Operator::I64Load32S {
                memarg: self.read_memarg()?,
            },
            0x35 => Operator::I64Load32U {
                memarg: self.read_memarg()?,
            },
            0x36 => Operator::I32Store {
                memarg: self.read_memarg()?,
            },
            0x37 => Operator::I64Store {
                memarg: self.read_memarg()?,
            },
            0x38 => Operator::F32Store {
                memarg: self.read_memarg()?,
            },
            0x39 => Operator::F64Store {
                memarg: self.read_memarg()?,
            },
            0x3a => Operator::I32Store8 {
                memarg: self.read_memarg()?,
            },
            0x3b => Operator::I32Store16 {
                memarg: self.read_memarg()?,
            },
            0x3c => Operator::I64Store8 {
                memarg: self.read_memarg()?,
            },
            0x3d => Operator::I64Store16 {
                memarg: self.read_memarg()?,
            },
            0x3e => Operator::I64Store32 {
                memarg: self.read_memarg()?,
            },
            0x3f => {
                let (mem_byte, mem) = self.read_first_byte_and_var_u32()?;
                Operator::MemorySize { mem_byte, mem }
            }
            0x40 => {
                let (mem_byte, mem) = self.read_first_byte_and_var_u32()?;
                Operator::MemoryGrow { mem_byte, mem }
            }
            0x41 => Operator::I32Const {
                value: self.read_var_i32()?,
            },
            0x42 => Operator::I64Const {
                value: self.read_var_i64()?,
            },
            0x43 => Operator::F32Const {
                value: self.read_f32()?,
            },
            0x44 => Operator::F64Const {
                value: self.read_f64()?,
            },
            0x45 => Operator::I32Eqz,
            0x46 => Operator::I32Eq,
            0x47 => Operator::I32Ne,
            0x48 => Operator::I32LtS,
            0x49 => Operator::I32LtU,
            0x4a => Operator::I32GtS,
            0x4b => Operator::I32GtU,
            0x4c => Operator::I32LeS,
            0x4d => Operator::I32LeU,
            0x4e => Operator::I32GeS,
            0x4f => Operator::I32GeU,
            0x50 => Operator::I64Eqz,
            0x51 => Operator::I64Eq,
            0x52 => Operator::I64Ne,
            0x53 => Operator::I64LtS,
            0x54 => Operator::I64LtU,
            0x55 => Operator::I64GtS,
            0x56 => Operator::I64GtU,
            0x57 => Operator::I64LeS,
            0x58 => Operator::I64LeU,
            0x59 => Operator::I64GeS,
            0x5a => Operator::I64GeU,
            0x5b => Operator::F32Eq,
            0x5c => Operator::F32Ne,
            0x5d => Operator::F32Lt,
            0x5e => Operator::F32Gt,
            0x5f => Operator::F32Le,
            0x60 => Operator::F32Ge,
            0x61 => Operator::F64Eq,
            0x62 => Operator::F64Ne,
            0x63 => Operator::F64Lt,
            0x64 => Operator::F64Gt,
            0x65 => Operator::F64Le,
            0x66 => Operator::F64Ge,
            0x67 => Operator::I32Clz,
            0x68 => Operator::I32Ctz,
            0x69 => Operator::I32Popcnt,
            0x6a => Operator::I32Add,
            0x6b => Operator::I32Sub,
            0x6c => Operator::I32Mul,
            0x6d => Operator::I32DivS,
            0x6e => Operator::I32DivU,
            0x6f => Operator::I32RemS,
            0x70 => Operator::I32RemU,
            0x71 => Operator::I32And,
            0x72 => Operator::I32Or,
            0x73 => Operator::I32Xor,
            0x74 => Operator::I32Shl,
            0x75 => Operator::I32ShrS,
            0x76 => Operator::I32ShrU,
            0x77 => Operator::I32Rotl,
            0x78 => Operator::I32Rotr,
            0x79 => Operator::I64Clz,
            0x7a => Operator::I64Ctz,
            0x7b => Operator::I64Popcnt,
            0x7c => Operator::I64Add,
            0x7d => Operator::I64Sub,
            0x7e => Operator::I64Mul,
            0x7f => Operator::I64DivS,
            0x80 => Operator::I64DivU,
            0x81 => Operator::I64RemS,
            0x82 => Operator::I64RemU,
            0x83 => Operator::I64And,
            0x84 => Operator::I64Or,
            0x85 => Operator::I64Xor,
            0x86 => Operator::I64Shl,
            0x87 => Operator::I64ShrS,
            0x88 => Operator::I64ShrU,
            0x89 => Operator::I64Rotl,
            0x8a => Operator::I64Rotr,
            0x8b => Operator::F32Abs,
            0x8c => Operator::F32Neg,
            0x8d => Operator::F32Ceil,
            0x8e => Operator::F32Floor,
            0x8f => Operator::F32Trunc,
            0x90 => Operator::F32Nearest,
            0x91 => Operator::F32Sqrt,
            0x92 => Operator::F32Add,
            0x93 => Operator::F32Sub,
            0x94 => Operator::F32Mul,
            0x95 => Operator::F32Div,
            0x96 => Operator::F32Min,
            0x97 => Operator::F32Max,
            0x98 => Operator::F32Copysign,
            0x99 => Operator::F64Abs,
            0x9a => Operator::F64Neg,
            0x9b => Operator::F64Ceil,
            0x9c => Operator::F64Floor,
            0x9d => Operator::F64Trunc,
            0x9e => Operator::F64Nearest,
            0x9f => Operator::F64Sqrt,
            0xa0 => Operator::F64Add,
            0xa1 => Operator::F64Sub,
            0xa2 => Operator::F64Mul,
            0xa3 => Operator::F64Div,
            0xa4 => Operator::F64Min,
            0xa5 => Operator::F64Max,
            0xa6 => Operator::F64Copysign,
            0xa7 => Operator::I32WrapI64,
            0xa8 => Operator::I32TruncF32S,
            0xa9 => Operator::I32TruncF32U,
            0xaa => Operator::I32TruncF64S,
            0xab => Operator::I32TruncF64U,
            0xac => Operator::I64ExtendI32S,
            0xad => Operator::I64ExtendI32U,
            0xae => Operator::I64TruncF32S,
            0xaf => Operator::I64TruncF32U,
            0xb0 => Operator::I64TruncF64S,
            0xb1 => Operator::I64TruncF64U,
            0xb2 => Operator::F32ConvertI32S,
            0xb3 => Operator::F32ConvertI32U,
            0xb4 => Operator::F32ConvertI64S,
            0xb5 => Operator::F32ConvertI64U,
            0xb6 => Operator::F32DemoteF64,
            0xb7 => Operator::F64ConvertI32S,
            0xb8 => Operator::F64ConvertI32U,
            0xb9 => Operator::F64ConvertI64S,
            0xba => Operator::F64ConvertI64U,
            0xbb => Operator::F64PromoteF32,
            0xbc => Operator::I32ReinterpretF32,
            0xbd => Operator::I64ReinterpretF64,
            0xbe => Operator::F32ReinterpretI32,
            0xbf => Operator::F64ReinterpretI64,

            0xc0 => Operator::I32Extend8S,
            0xc1 => Operator::I32Extend16S,
            0xc2 => Operator::I64Extend8S,
            0xc3 => Operator::I64Extend16S,
            0xc4 => Operator::I64Extend32S,

            0xd0 => Operator::RefNull {
                ty: self.read_type()?,
            },
            0xd1 => Operator::RefIsNull,
            0xd2 => Operator::RefFunc {
                function_index: self.read_var_u32()?,
            },

            0xfc => self.read_0xfc_operator()?,
            0xfd => self.read_0xfd_operator()?,
            0xfe => self.read_0xfe_operator()?,

            _ => {
                return Err(BinaryReaderError::new(
                    format!("unknown opcode: 0x{:x}", code),
                    self.original_position() - 1,
                ));
            }
        })
    }

    fn read_0xfc_operator(&mut self) -> Result<Operator<'a>> {
        let code = self.read_var_u32()?;
        Ok(match code {
            0x00 => Operator::I32TruncSatF32S,
            0x01 => Operator::I32TruncSatF32U,
            0x02 => Operator::I32TruncSatF64S,
            0x03 => Operator::I32TruncSatF64U,
            0x04 => Operator::I64TruncSatF32S,
            0x05 => Operator::I64TruncSatF32U,
            0x06 => Operator::I64TruncSatF64S,
            0x07 => Operator::I64TruncSatF64U,

            0x08 => {
                let segment = self.read_var_u32()?;
                let mem = self.read_var_u32()?;
                Operator::MemoryInit { segment, mem }
            }
            0x09 => {
                let segment = self.read_var_u32()?;
                Operator::DataDrop { segment }
            }
            0x0a => {
                let dst = self.read_var_u32()?;
                let src = self.read_var_u32()?;
                Operator::MemoryCopy { src, dst }
            }
            0x0b => {
                let mem = self.read_var_u32()?;
                Operator::MemoryFill { mem }
            }
            0x0c => {
                let segment = self.read_var_u32()?;
                let table = self.read_var_u32()?;
                Operator::TableInit { segment, table }
            }
            0x0d => {
                let segment = self.read_var_u32()?;
                Operator::ElemDrop { segment }
            }
            0x0e => {
                let dst_table = self.read_var_u32()?;
                let src_table = self.read_var_u32()?;
                Operator::TableCopy {
                    src_table,
                    dst_table,
                }
            }

            0x0f => {
                let table = self.read_var_u32()?;
                Operator::TableGrow { table }
            }
            0x10 => {
                let table = self.read_var_u32()?;
                Operator::TableSize { table }
            }

            0x11 => {
                let table = self.read_var_u32()?;
                Operator::TableFill { table }
            }

            _ => {
                return Err(BinaryReaderError::new(
                    format!("unknown 0xfc subopcode: 0x{:x}", code),
                    self.original_position() - 1,
                ));
            }
        })
    }

    fn read_lane_index(&mut self, max: u8) -> Result<SIMDLaneIndex> {
        let index = self.read_u8()?;
        if index >= max {
            return Err(BinaryReaderError::new(
                "invalid lane index",
                self.original_position() - 1,
            ));
        }
        Ok(index as SIMDLaneIndex)
    }

    fn read_v128(&mut self) -> Result<V128> {
        let mut bytes = [0; 16];
        bytes.clone_from_slice(self.read_bytes(16)?);
        Ok(V128(bytes))
    }

    fn read_0xfd_operator(&mut self) -> Result<Operator<'a>> {
        let code = self.read_var_u32()?;
        Ok(match code {
            0x00 => Operator::V128Load {
                memarg: self.read_memarg()?,
            },
            0x01 => Operator::V128Load8x8S {
                memarg: self.read_memarg_of_align(3)?,
            },
            0x02 => Operator::V128Load8x8U {
                memarg: self.read_memarg_of_align(3)?,
            },
            0x03 => Operator::V128Load16x4S {
                memarg: self.read_memarg_of_align(3)?,
            },
            0x04 => Operator::V128Load16x4U {
                memarg: self.read_memarg_of_align(3)?,
            },
            0x05 => Operator::V128Load32x2S {
                memarg: self.read_memarg_of_align(3)?,
            },
            0x06 => Operator::V128Load32x2U {
                memarg: self.read_memarg_of_align(3)?,
            },
            0x07 => Operator::V128Load8Splat {
                memarg: self.read_memarg_of_align(0)?,
            },
            0x08 => Operator::V128Load16Splat {
                memarg: self.read_memarg_of_align(1)?,
            },
            0x09 => Operator::V128Load32Splat {
                memarg: self.read_memarg_of_align(2)?,
            },
            0x0a => Operator::V128Load64Splat {
                memarg: self.read_memarg_of_align(3)?,
            },
            0x0b => Operator::V128Store {
                memarg: self.read_memarg()?,
            },
            0x0c => Operator::V128Const {
                value: self.read_v128()?,
            },
            0x0d => {
                let mut lanes: [SIMDLaneIndex; 16] = [0; 16];
                for lane in &mut lanes {
                    *lane = self.read_lane_index(32)?
                }
                Operator::I8x16Shuffle { lanes }
            }
            0x0e => Operator::I8x16Swizzle,
            0x0f => Operator::I8x16Splat,
            0x10 => Operator::I16x8Splat,
            0x11 => Operator::I32x4Splat,
            0x12 => Operator::I64x2Splat,
            0x13 => Operator::F32x4Splat,
            0x14 => Operator::F64x2Splat,
            0x15 => Operator::I8x16ExtractLaneS {
                lane: self.read_lane_index(16)?,
            },
            0x16 => Operator::I8x16ExtractLaneU {
                lane: self.read_lane_index(16)?,
            },
            0x17 => Operator::I8x16ReplaceLane {
                lane: self.read_lane_index(16)?,
            },
            0x18 => Operator::I16x8ExtractLaneS {
                lane: self.read_lane_index(8)?,
            },
            0x19 => Operator::I16x8ExtractLaneU {
                lane: self.read_lane_index(8)?,
            },
            0x1a => Operator::I16x8ReplaceLane {
                lane: self.read_lane_index(8)?,
            },
            0x1b => Operator::I32x4ExtractLane {
                lane: self.read_lane_index(4)?,
            },
            0x1c => Operator::I32x4ReplaceLane {
                lane: self.read_lane_index(4)?,
            },
            0x1d => Operator::I64x2ExtractLane {
                lane: self.read_lane_index(2)?,
            },
            0x1e => Operator::I64x2ReplaceLane {
                lane: self.read_lane_index(2)?,
            },
            0x1f => Operator::F32x4ExtractLane {
                lane: self.read_lane_index(4)?,
            },
            0x20 => Operator::F32x4ReplaceLane {
                lane: self.read_lane_index(4)?,
            },
            0x21 => Operator::F64x2ExtractLane {
                lane: self.read_lane_index(2)?,
            },
            0x22 => Operator::F64x2ReplaceLane {
                lane: self.read_lane_index(2)?,
            },
            0x23 => Operator::I8x16Eq,
            0x24 => Operator::I8x16Ne,
            0x25 => Operator::I8x16LtS,
            0x26 => Operator::I8x16LtU,
            0x27 => Operator::I8x16GtS,
            0x28 => Operator::I8x16GtU,
            0x29 => Operator::I8x16LeS,
            0x2a => Operator::I8x16LeU,
            0x2b => Operator::I8x16GeS,
            0x2c => Operator::I8x16GeU,
            0x2d => Operator::I16x8Eq,
            0x2e => Operator::I16x8Ne,
            0x2f => Operator::I16x8LtS,
            0x30 => Operator::I16x8LtU,
            0x31 => Operator::I16x8GtS,
            0x32 => Operator::I16x8GtU,
            0x33 => Operator::I16x8LeS,
            0x34 => Operator::I16x8LeU,
            0x35 => Operator::I16x8GeS,
            0x36 => Operator::I16x8GeU,
            0x37 => Operator::I32x4Eq,
            0x38 => Operator::I32x4Ne,
            0x39 => Operator::I32x4LtS,
            0x3a => Operator::I32x4LtU,
            0x3b => Operator::I32x4GtS,
            0x3c => Operator::I32x4GtU,
            0x3d => Operator::I32x4LeS,
            0x3e => Operator::I32x4LeU,
            0x3f => Operator::I32x4GeS,
            0x40 => Operator::I32x4GeU,
            0x41 => Operator::F32x4Eq,
            0x42 => Operator::F32x4Ne,
            0x43 => Operator::F32x4Lt,
            0x44 => Operator::F32x4Gt,
            0x45 => Operator::F32x4Le,
            0x46 => Operator::F32x4Ge,
            0x47 => Operator::F64x2Eq,
            0x48 => Operator::F64x2Ne,
            0x49 => Operator::F64x2Lt,
            0x4a => Operator::F64x2Gt,
            0x4b => Operator::F64x2Le,
            0x4c => Operator::F64x2Ge,
            0x4d => Operator::V128Not,
            0x4e => Operator::V128And,
            0x4f => Operator::V128AndNot,
            0x50 => Operator::V128Or,
            0x51 => Operator::V128Xor,
            0x52 => Operator::V128Bitselect,
            0x53 => Operator::V128AnyTrue,
            0x54 => Operator::V128Load8Lane {
                memarg: self.read_memarg()?,
                lane: self.read_lane_index(16)?,
            },
            0x55 => Operator::V128Load16Lane {
                memarg: self.read_memarg()?,
                lane: self.read_lane_index(8)?,
            },
            0x56 => Operator::V128Load32Lane {
                memarg: self.read_memarg()?,
                lane: self.read_lane_index(4)?,
            },
            0x57 => Operator::V128Load64Lane {
                memarg: self.read_memarg()?,
                lane: self.read_lane_index(2)?,
            },
            0x58 => Operator::V128Store8Lane {
                memarg: self.read_memarg()?,
                lane: self.read_lane_index(16)?,
            },
            0x59 => Operator::V128Store16Lane {
                memarg: self.read_memarg()?,
                lane: self.read_lane_index(8)?,
            },
            0x5a => Operator::V128Store32Lane {
                memarg: self.read_memarg()?,
                lane: self.read_lane_index(4)?,
            },
            0x5b => Operator::V128Store64Lane {
                memarg: self.read_memarg()?,
                lane: self.read_lane_index(2)?,
            },
            0x5c => Operator::V128Load32Zero {
                memarg: self.read_memarg_of_align(2)?,
            },
            0x5d => Operator::V128Load64Zero {
                memarg: self.read_memarg_of_align(3)?,
            },
            0x5e => Operator::F32x4DemoteF64x2Zero,
            0x5f => Operator::F64x2PromoteLowF32x4,
            0x60 => Operator::I8x16Abs,
            0x61 => Operator::I8x16Neg,
            0x62 => Operator::I8x16Popcnt,
            0x63 => Operator::I8x16AllTrue,
            0x64 => Operator::I8x16Bitmask,
            0x65 => Operator::I8x16NarrowI16x8S,
            0x66 => Operator::I8x16NarrowI16x8U,
            0x67 => Operator::F32x4Ceil,
            0x68 => Operator::F32x4Floor,
            0x69 => Operator::F32x4Trunc,
            0x6a => Operator::F32x4Nearest,
            0x6b => Operator::I8x16Shl,
            0x6c => Operator::I8x16ShrS,
            0x6d => Operator::I8x16ShrU,
            0x6e => Operator::I8x16Add,
            0x6f => Operator::I8x16AddSatS,
            0x70 => Operator::I8x16AddSatU,
            0x71 => Operator::I8x16Sub,
            0x72 => Operator::I8x16SubSatS,
            0x73 => Operator::I8x16SubSatU,
            0x74 => Operator::F64x2Ceil,
            0x75 => Operator::F64x2Floor,
            0x76 => Operator::I8x16MinS,
            0x77 => Operator::I8x16MinU,
            0x78 => Operator::I8x16MaxS,
            0x79 => Operator::I8x16MaxU,
            0x7a => Operator::F64x2Trunc,
            0x7b => Operator::I8x16RoundingAverageU,
            0x7c => Operator::I16x8ExtAddPairwiseI8x16S,
            0x7d => Operator::I16x8ExtAddPairwiseI8x16U,
            0x7e => Operator::I32x4ExtAddPairwiseI16x8S,
            0x7f => Operator::I32x4ExtAddPairwiseI16x8U,
            0x80 => Operator::I16x8Abs,
            0x81 => Operator::I16x8Neg,
            0x82 => Operator::I16x8Q15MulrSatS,
            0x83 => Operator::I16x8AllTrue,
            0x84 => Operator::I16x8Bitmask,
            0x85 => Operator::I16x8NarrowI32x4S,
            0x86 => Operator::I16x8NarrowI32x4U,
            0x87 => Operator::I16x8ExtendLowI8x16S,
            0x88 => Operator::I16x8ExtendHighI8x16S,
            0x89 => Operator::I16x8ExtendLowI8x16U,
            0x8a => Operator::I16x8ExtendHighI8x16U,
            0x8b => Operator::I16x8Shl,
            0x8c => Operator::I16x8ShrS,
            0x8d => Operator::I16x8ShrU,
            0x8e => Operator::I16x8Add,
            0x8f => Operator::I16x8AddSatS,
            0x90 => Operator::I16x8AddSatU,
            0x91 => Operator::I16x8Sub,
            0x92 => Operator::I16x8SubSatS,
            0x93 => Operator::I16x8SubSatU,
            0x94 => Operator::F64x2Nearest,
            0x95 => Operator::I16x8Mul,
            0x96 => Operator::I16x8MinS,
            0x97 => Operator::I16x8MinU,
            0x98 => Operator::I16x8MaxS,
            0x99 => Operator::I16x8MaxU,
            0x9b => Operator::I16x8RoundingAverageU,
            0x9c => Operator::I16x8ExtMulLowI8x16S,
            0x9d => Operator::I16x8ExtMulHighI8x16S,
            0x9e => Operator::I16x8ExtMulLowI8x16U,
            0x9f => Operator::I16x8ExtMulHighI8x16U,
            0xa0 => Operator::I32x4Abs,
            0xa2 => Operator::I8x16RelaxedSwizzle,
            0xa1 => Operator::I32x4Neg,
            0xa3 => Operator::I32x4AllTrue,
            0xa4 => Operator::I32x4Bitmask,
            0xa5 => Operator::I32x4RelaxedTruncSatF32x4S,
            0xa6 => Operator::I32x4RelaxedTruncSatF32x4U,
            0xa7 => Operator::I32x4ExtendLowI16x8S,
            0xa8 => Operator::I32x4ExtendHighI16x8S,
            0xa9 => Operator::I32x4ExtendLowI16x8U,
            0xaa => Operator::I32x4ExtendHighI16x8U,
            0xab => Operator::I32x4Shl,
            0xac => Operator::I32x4ShrS,
            0xad => Operator::I32x4ShrU,
            0xae => Operator::I32x4Add,
            0xaf => Operator::F32x4Fma,
            0xb0 => Operator::F32x4Fms,
            0xb1 => Operator::I32x4Sub,
            0xb2 => Operator::I8x16LaneSelect,
            0xb3 => Operator::I16x8LaneSelect,
            0xb4 => Operator::F32x4RelaxedMin,
            0xb5 => Operator::I32x4Mul,
            0xb6 => Operator::I32x4MinS,
            0xb7 => Operator::I32x4MinU,
            0xb8 => Operator::I32x4MaxS,
            0xb9 => Operator::I32x4MaxU,
            0xba => Operator::I32x4DotI16x8S,
            0xbc => Operator::I32x4ExtMulLowI16x8S,
            0xbd => Operator::I32x4ExtMulHighI16x8S,
            0xbe => Operator::I32x4ExtMulLowI16x8U,
            0xbf => Operator::I32x4ExtMulHighI16x8U,
            0xc0 => Operator::I64x2Abs,
            0xc1 => Operator::I64x2Neg,
            0xc3 => Operator::I64x2AllTrue,
            0xc4 => Operator::I64x2Bitmask,
            0xc5 => Operator::I32x4RelaxedTruncSatF64x2SZero,
            0xc6 => Operator::I32x4RelaxedTruncSatF64x2UZero,
            0xc7 => Operator::I64x2ExtendLowI32x4S,
            0xc8 => Operator::I64x2ExtendHighI32x4S,
            0xc9 => Operator::I64x2ExtendLowI32x4U,
            0xca => Operator::I64x2ExtendHighI32x4U,
            0xcb => Operator::I64x2Shl,
            0xcc => Operator::I64x2ShrS,
            0xcd => Operator::I64x2ShrU,
            0xce => Operator::I64x2Add,
            0xcf => Operator::F64x2Fma,
            0xd0 => Operator::F64x2Fms,
            0xd1 => Operator::I64x2Sub,
            0xd2 => Operator::I32x4LaneSelect,
            0xd3 => Operator::I64x2LaneSelect,
            0xd4 => Operator::F64x2RelaxedMin,
            0xd5 => Operator::I64x2Mul,
            0xd6 => Operator::I64x2Eq,
            0xd7 => Operator::I64x2Ne,
            0xd8 => Operator::I64x2LtS,
            0xd9 => Operator::I64x2GtS,
            0xda => Operator::I64x2LeS,
            0xdb => Operator::I64x2GeS,
            0xdc => Operator::I64x2ExtMulLowI32x4S,
            0xdd => Operator::I64x2ExtMulHighI32x4S,
            0xde => Operator::I64x2ExtMulLowI32x4U,
            0xdf => Operator::I64x2ExtMulHighI32x4U,
            0xe0 => Operator::F32x4Abs,
            0xe1 => Operator::F32x4Neg,
            0xe2 => Operator::F32x4RelaxedMax,
            0xe3 => Operator::F32x4Sqrt,
            0xe4 => Operator::F32x4Add,
            0xe5 => Operator::F32x4Sub,
            0xe6 => Operator::F32x4Mul,
            0xe7 => Operator::F32x4Div,
            0xe8 => Operator::F32x4Min,
            0xe9 => Operator::F32x4Max,
            0xea => Operator::F32x4PMin,
            0xeb => Operator::F32x4PMax,
            0xec => Operator::F64x2Abs,
            0xed => Operator::F64x2Neg,
            0xee => Operator::F64x2RelaxedMax,
            0xef => Operator::F64x2Sqrt,
            0xf0 => Operator::F64x2Add,
            0xf1 => Operator::F64x2Sub,
            0xf2 => Operator::F64x2Mul,
            0xf3 => Operator::F64x2Div,
            0xf4 => Operator::F64x2Min,
            0xf5 => Operator::F64x2Max,
            0xf6 => Operator::F64x2PMin,
            0xf7 => Operator::F64x2PMax,
            0xf8 => Operator::I32x4TruncSatF32x4S,
            0xf9 => Operator::I32x4TruncSatF32x4U,
            0xfa => Operator::F32x4ConvertI32x4S,
            0xfb => Operator::F32x4ConvertI32x4U,
            0xfc => Operator::I32x4TruncSatF64x2SZero,
            0xfd => Operator::I32x4TruncSatF64x2UZero,
            0xfe => Operator::F64x2ConvertLowI32x4S,
            0xff => Operator::F64x2ConvertLowI32x4U,

            _ => {
                return Err(BinaryReaderError::new(
                    format!("unknown 0xfd subopcode: 0x{:x}", code),
                    self.original_position() - 1,
                ));
            }
        })
    }

    pub(crate) fn read_header_version(&mut self) -> Result<u32> {
        let magic_number = self.read_bytes(4)?;
        if magic_number != WASM_MAGIC_NUMBER {
            return Err(BinaryReaderError::new(
                "bad magic number",
                self.original_position() - 4,
            ));
        }
        self.read_u32()
    }

    pub(crate) fn read_name_type(&mut self) -> Result<NameType> {
        let code = self.read_u7()?;
        match code {
            0 => Ok(NameType::Module),
            1 => Ok(NameType::Function),
            2 => Ok(NameType::Local),
            3 => Ok(NameType::Label),
            4 => Ok(NameType::Type),
            5 => Ok(NameType::Table),
            6 => Ok(NameType::Memory),
            7 => Ok(NameType::Global),
            8 => Ok(NameType::Element),
            9 => Ok(NameType::Data),
            _ => Ok(NameType::Unknown(code)),
        }
    }

    pub(crate) fn read_linking_type(&mut self) -> Result<LinkingType> {
        let ty = self.read_var_u32()?;
        Ok(match ty {
            1 => LinkingType::StackPointer(self.read_var_u32()?),
            _ => {
                return Err(BinaryReaderError::new(
                    "invalid linking type",
                    self.original_position() - 1,
                ));
            }
        })
    }

    pub(crate) fn read_reloc_type(&mut self) -> Result<RelocType> {
        let code = self.read_u7()?;
        match code {
            0 => Ok(RelocType::FunctionIndexLEB),
            1 => Ok(RelocType::TableIndexSLEB),
            2 => Ok(RelocType::TableIndexI32),
            3 => Ok(RelocType::GlobalAddrLEB),
            4 => Ok(RelocType::GlobalAddrSLEB),
            5 => Ok(RelocType::GlobalAddrI32),
            6 => Ok(RelocType::TypeIndexLEB),
            7 => Ok(RelocType::GlobalIndexLEB),
            _ => Err(BinaryReaderError::new(
                "invalid reloc type",
                self.original_position() - 1,
            )),
        }
    }

    pub(crate) fn read_init_expr(&mut self) -> Result<InitExpr<'a>> {
        let expr_offset = self.position;
        self.skip_init_expr()?;
        let data = &self.buffer[expr_offset..self.position];
        Ok(InitExpr::new(data, self.original_offset + expr_offset))
    }

    pub(crate) fn skip_init_expr(&mut self) -> Result<()> {
        // TODO add skip_operator() method and/or validate init_expr operators.
        loop {
            if let Operator::End = self.read_operator()? {
                return Ok(());
            }
        }
    }
}

impl<'a> BrTable<'a> {
    /// Returns the number of `br_table` entries, not including the default
    /// label
    pub fn len(&self) -> u32 {
        self.cnt
    }

    /// Returns whether `BrTable` doesn't have any labels apart from the default one.
    pub fn is_empty(&self) -> bool {
        self.len() == 0
    }

    /// Returns the default target of this `br_table` instruction.
    pub fn default(&self) -> u32 {
        self.default
    }

    /// Returns the list of targets that this `br_table` instruction will be
    /// jumping to.
    ///
    /// This method will return an iterator which parses each target of this
    /// `br_table` except the default target. The returned iterator will
    /// yield `self.len()` elements.
    ///
    /// # Examples
    ///
    /// ```rust
    /// let buf = [0x0e, 0x02, 0x01, 0x02, 0x00];
    /// let mut reader = wasmparser::BinaryReader::new(&buf);
    /// let op = reader.read_operator().unwrap();
    /// if let wasmparser::Operator::BrTable { table } = op {
    ///     let targets = table.targets().collect::<Result<Vec<_>, _>>().unwrap();
    ///     assert_eq!(targets, [1, 2]);
    /// }
    /// ```
    pub fn targets(&self) -> BrTableTargets {
        BrTableTargets {
            reader: self.reader.clone(),
            remaining: self.cnt,
        }
    }
}

/// An iterator over the targets of a [`BrTable`].
///
/// # Note
///
/// This iterator parses each target of the underlying `br_table`
/// except for the default target.
/// The iterator will yield exactly as many targets as the `br_table` has.
pub struct BrTableTargets<'a> {
    reader: crate::BinaryReader<'a>,
    remaining: u32,
}

impl<'a> Iterator for BrTableTargets<'a> {
    type Item = Result<u32>;

    fn size_hint(&self) -> (usize, Option<usize>) {
        let remaining = usize::try_from(self.remaining).unwrap_or_else(|error| {
            panic!("could not convert remaining `u32` into `usize`: {}", error)
        });
        (remaining, Some(remaining))
    }

    fn next(&mut self) -> Option<Self::Item> {
        if self.remaining == 0 {
            if !self.reader.eof() {
                return Some(Err(BinaryReaderError::new(
                    "trailing data in br_table",
                    self.reader.original_position(),
                )));
            }
            return None;
        }
        self.remaining -= 1;
        Some(self.reader.read_var_u32())
    }
}

impl fmt::Debug for BrTable<'_> {
    fn fmt(&self, f: &mut fmt::Formatter<'_>) -> fmt::Result {
        let mut f = f.debug_struct("BrTable");
        f.field("count", &self.cnt);
        f.field("default", &self.default);
        match self.targets().collect::<Result<Vec<_>>>() {
            Ok(targets) => {
                f.field("targets", &targets);
            }
            Err(_) => {
                f.field("reader", &self.reader);
            }
        }
        f.finish()
    }
}<|MERGE_RESOLUTION|>--- conflicted
+++ resolved
@@ -13,7 +13,6 @@
  * limitations under the License.
  */
 
-<<<<<<< HEAD
 use crate::{
     limits::*, Alias, AliasKind, BlockType, BrTable, CanonicalOption, ComponentExport,
     ComponentFuncType, ComponentFunction, ComponentImport, ComponentStartFunction, ComponentType,
@@ -24,9 +23,6 @@
     Type, TypeDef, TypeRef, VariantCase, V128,
 };
 use crate::{ComponentArg, ComponentArgKind};
-=======
-use std::convert::TryFrom;
->>>>>>> 8f373ed5
 use std::convert::TryInto;
 use std::error::Error;
 use std::fmt;
