--- conflicted
+++ resolved
@@ -237,71 +237,42 @@
     }
 
     /// Determines whether the bulk memory proposal is enabled for generating
-<<<<<<< HEAD
-    /// instructions. Defaults to `false`.
-=======
-    /// insructions.
+    /// instructions.
     ///
     /// Defaults to `false`.
->>>>>>> 8f373ed5
     fn bulk_memory_enabled(&self) -> bool {
         false
     }
 
     /// Determines whether the reference types proposal is enabled for
-<<<<<<< HEAD
-    /// generating instructions. Defaults to `false`.
-=======
-    /// generating insructions.
+    /// generating instructions.
     ///
     /// Defaults to `false`.
->>>>>>> 8f373ed5
     fn reference_types_enabled(&self) -> bool {
         false
     }
 
     /// Determines whether the SIMD proposal is enabled for
-<<<<<<< HEAD
-    /// generating instructions. Defaults to `false`.
-=======
-    /// generating insructions.
+    /// generating instructions.
     ///
     /// Defaults to `false`.
->>>>>>> 8f373ed5
     fn simd_enabled(&self) -> bool {
         false
     }
 
     /// Determines whether the Relaxed SIMD proposal is enabled for
-<<<<<<< HEAD
-    /// generating instructions. Defaults to `false`.
-=======
-    /// generating insructions.
+    /// generating instructions.
     ///
     /// Defaults to `false`.
->>>>>>> 8f373ed5
     fn relaxed_simd_enabled(&self) -> bool {
         false
     }
 
     /// Determines whether the exception-handling proposal is enabled for
-<<<<<<< HEAD
-    /// generating instructions. Defaults to `false`.
-=======
-    /// generating insructions.
+    /// generating instructions.
     ///
     /// Defaults to `false`.
->>>>>>> 8f373ed5
     fn exceptions_enabled(&self) -> bool {
-        false
-    }
-
-<<<<<<< HEAD
-=======
-    /// Determines whether the module linking proposal is enabled.
-    ///
-    /// Defaults to `false`.
-    fn module_linking_enabled(&self) -> bool {
         false
     }
 
@@ -312,7 +283,6 @@
         true
     }
 
->>>>>>> 8f373ed5
     /// Determines whether a `start` export may be included. Defaults to `true`.
     fn allow_start_export(&self) -> bool {
         true
