--- conflicted
+++ resolved
@@ -82,13 +82,8 @@
             (func (result i64)
                 i64.const 42
             )
-<<<<<<< HEAD
-            (func (result i64)
-                i64.const 42
-=======
             (func (export "exported_func") (result i32)
                 i32.const 42
->>>>>>> 2e4fa9e0
             )
         )
         "#;
@@ -110,10 +105,6 @@
         // If it fails, it is probably an invalid
         let text = wasmprinter::print_bytes(mutation_bytes).unwrap();
 
-<<<<<<< HEAD
-        assert_eq!("(module\n  (type (;0;) (func (result i64)))\n  (func (;0;) (type 0) (result i64)\n    i64.const 0)\n  (func (;1;) (type 0) (result i64)\n    i64.const 42))", text)
-=======
         assert_eq!("(module\n  (type (;0;) (func (result i64)))\n  (type (;1;) (func (result i32)))\n  (func (;0;) (type 0) (result i64)\n    i64.const 0)\n  (func (;1;) (type 1) (result i32)\n    i64.const 42)\n  (export \"exported_func\" (func 1)))", text)
->>>>>>> 2e4fa9e0
     }
 }