[package]
name = "wasm-tools"
version = "0.1.0"
authors = ["The Wasmtime Project Developers"]
edition = "2018"
publish = false

[workspace]
members = ['fuzz', 'crates/wasm-encoder', 'crates/fuzz-stats', 'crates/wasm-mutate-stats']

[dependencies]
anyhow = "1.0"
arbitrary = "1.0.0"
env_logger = "0.8"
flagset = "0.4"
getopts = "0.2"
is_executable = "1.0.1"
log = "0.4"
rayon = "1.0"
structopt = "0.3.16"
tempfile = "3.2.0"
wasm-mutate = { path = "crates/wasm-mutate", features = ["structopt"] }
<<<<<<< HEAD
wasm-smith = { path = "crates/wasm-smith", features = ["_internal_cli"] }
=======
wasm-shrink = { path = "crates/wasm-shrink", features = ["structopt"] }
wasm-smith = { path = "crates/wasm-smith" }
>>>>>>> e9ac0928
wasmparser = { path = "crates/wasmparser" }
wasmparser-dump = { path = "crates/dump" }
wasmprinter = { path = "crates/wasmprinter" }
wast = { path = "crates/wast" }
wat = { path = "crates/wat" }
serde_json = "1"
serde = { version = "1", features = ['derive'] }

[dev-dependencies]
anyhow = "1.0"
getopts = "0.2"
serde_json = "1.0"
tempfile = "3.1"
diff = "0.1"
wasmparser-dump = { path = 'crates/dump' }

[[test]]
name = "dump"
harness = false

[[test]]
name = "roundtrip"
harness = false<|MERGE_RESOLUTION|>--- conflicted
+++ resolved
@@ -20,12 +20,8 @@
 structopt = "0.3.16"
 tempfile = "3.2.0"
 wasm-mutate = { path = "crates/wasm-mutate", features = ["structopt"] }
-<<<<<<< HEAD
+wasm-shrink = { path = "crates/wasm-shrink", features = ["structopt"] }
 wasm-smith = { path = "crates/wasm-smith", features = ["_internal_cli"] }
-=======
-wasm-shrink = { path = "crates/wasm-shrink", features = ["structopt"] }
-wasm-smith = { path = "crates/wasm-smith" }
->>>>>>> e9ac0928
 wasmparser = { path = "crates/wasmparser" }
 wasmparser-dump = { path = "crates/dump" }
 wasmprinter = { path = "crates/wasmprinter" }
